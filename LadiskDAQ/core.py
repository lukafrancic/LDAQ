--- conflicted
+++ resolved
@@ -116,12 +116,6 @@
             #print("glob_trigger")
            
         # visualization:
-<<<<<<< HEAD
-        # if self.visualization is not None:
-        #     thread_visualization = threading.Thread(target=self.visualization.run, args=(self,))
-        #     self.thread_list.append(thread_visualization)
-              
-=======
         if self.visualization is not None:
             #print("vis")
             thread_visualization = threading.Thread(target=self.visualization.run, args=(self, ))
@@ -133,7 +127,6 @@
             thread_periodic_saving = threading.Thread(target=self._save_measurement_periodically)
             self.thread_list.append(thread_periodic_saving)
             
->>>>>>> fb061537
         # start all threads:
         for thread in self.thread_list:
             thread.start()
